--- conflicted
+++ resolved
@@ -1,12 +1,8 @@
 package org.broadinstitute.hail.variant
 
-<<<<<<< HEAD
-import org.scalacheck
-import org.scalacheck.{Gen, Properties}
-=======
+import org.scalacheck.Gen
 import org.broadinstitute.hail.ScalaCheckSuite
 import org.scalacheck.Properties
->>>>>>> 4bcde5ce
 import org.scalacheck.Prop._
 import org.scalatest.testng.TestNGSuite
 import org.testng.annotations.Test
@@ -47,12 +43,8 @@
 
 }
 
-<<<<<<< HEAD
-class GenotypeSuite extends TestNGSuite {
-=======
 class GenotypeSuite extends TestNGSuite with ScalaCheckSuite {
 
->>>>>>> 4bcde5ce
   import GenotypeSuite._
 
   val v = Variant("1", 1, "A", "T")
@@ -91,11 +83,6 @@
     assert(D_==(Genotype(Some(1), Some(Array(16, 16)), Some(33), Some(Array(100, 0, 100))).pAB().get, 1.0))
     assert(D_==(Genotype(Some(1), Some(Array(5, 8)), Some(13), Some(Array(200, 0, 100))).pAB().get, 0.423950))
 
-<<<<<<< HEAD
-    Spec.check
-    // scalacheck.Test.check(scalacheck.Test.Parameters.default, Spec)
-=======
     check(Spec)
->>>>>>> 4bcde5ce
   }
 }