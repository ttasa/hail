--- conflicted
+++ resolved
@@ -1,15 +1,12 @@
 package org.broadinstitute.hail.methods
 
-<<<<<<< HEAD
 import org.broadinstitute.hail.variant.Sex._
 import scala.io.Source
 import org.apache.spark.{AccumulableParam, SparkConf, SparkContext}
-=======
 import org.broadinstitute.hail.vcf.BufferedLineIterator
 
 import scala.io.Source
 import org.apache.spark.SparkContext
->>>>>>> 0de74ce7
 import org.broadinstitute.hail.variant._
 import org.broadinstitute.hail.Utils._
 import org.broadinstitute.hail.vcf
@@ -75,17 +72,7 @@
       .mapPartitions { lines =>
         val reader = vcf.HtsjdkRecordReader(headerLinesBc.value)
         lines.filter(line => !line.isEmpty && line(0) != '#')
-<<<<<<< HEAD
-          .map(reader.readRecord)
-=======
-          .flatMap(line => reader.readRecord(line, sigMap.value))
-          .map { case (v, va, gs) =>
-            val b = new GenotypeStreamBuilder(v, compress)
-            for (g <- gs)
-              b += g
-            (v, va, b.result(): Iterable[Genotype])
-          }
->>>>>>> 0de74ce7
+          .map(line => reader.readRecord(line, sigMap.value))
       }
 
     VariantSampleMatrix(VariantMetadata(filters, sampleIds,
