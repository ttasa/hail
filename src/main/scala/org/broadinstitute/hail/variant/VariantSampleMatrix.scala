--- conflicted
+++ resolved
@@ -391,7 +391,6 @@
       })
   }
 
-<<<<<<< HEAD
   def annotateVariants(annotator: VariantAnnotator): VariantSampleMatrix[T] = {
     val annotatorBc = sparkContext.broadcast(annotator)
     copy(rdd = rdd.mapPartitions(
@@ -405,25 +404,13 @@
         }
       })
     )
-      .addVariantAnnotationSignatures(annotator.metadata())
+      .copy(vaSignatures = annotator.metadata())
   }
 
   def annotateSamples(annotator: SampleAnnotator): VariantSampleMatrix[T] = {
     copy(metadata = metadata.annotateSamples(annotator))
   }
 
-  def addVariantAnnotationSignatures(a: Annotations): VariantSampleMatrix[T] = {
-    require(Annotations.validSignatures(a))
-    copy(metadata = metadata.copy(variantAnnotationSignatures =
-      metadata.variantAnnotationSignatures ++ a))
-  }
-
-  def addVariantAnnotationSignatures(name: String, sig: Any): VariantSampleMatrix[T] = {
-    require(sig.isInstanceOf[AnnotationSignature] ||
-      sig.isInstanceOf[Annotations] && Annotations.validSignatures(sig.asInstanceOf[Annotations]))
-    copy(metadata = metadata.copy(variantAnnotationSignatures =
-      metadata.variantAnnotationSignatures +(name, sig)))
-=======
   def queryVA(args: String*): Querier = queryVA(args.toList)
 
   def queryVA(path: List[String]): Querier = {
@@ -466,7 +453,6 @@
 
   def insertVA(sig: Signature, path: List[String]): (Signature, Inserter) = {
     vaSignatures.insert(path, sig)
->>>>>>> 013a7eae
   }
 
   def insertSA(sig: Signature, args: String*): (Signature, Inserter) = insertSA(sig, args.toList)
