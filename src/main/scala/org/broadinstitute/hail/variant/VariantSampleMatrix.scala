--- conflicted
+++ resolved
@@ -32,11 +32,7 @@
     val hConf = sqlContext.sparkContext.hadoopConfiguration
 
     if (!hadoopExists(hConf, dirname))
-<<<<<<< HEAD
-      fatal(s"no vds file found at `$dirname'")
-=======
       fatal(s"no VDS found at `$dirname'")
->>>>>>> ee463dd2
 
     val vaSchema = dirname + "/va.schema"
     val saSchema = dirname + "/sa.schema"
