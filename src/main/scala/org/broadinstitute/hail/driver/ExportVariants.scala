--- conflicted
+++ resolved
@@ -1,11 +1,8 @@
 package org.broadinstitute.hail.driver
 
 import org.broadinstitute.hail.Utils._
-import org.broadinstitute.hail.expr
-import org.broadinstitute.hail.expr.TVariant
+import org.broadinstitute.hail.expr._
 import org.broadinstitute.hail.methods._
-import org.broadinstitute.hail.variant._
-import org.broadinstitute.hail.annotations._
 import org.kohsuke.args4j.{Option => Args4jOption}
 import scala.collection.mutable.ArrayBuffer
 
@@ -40,20 +37,15 @@
 
     val symTab = Map(
       "v" ->(0, TVariant),
-<<<<<<< HEAD
-      "va" ->(1, vds.metadata.variantAnnotationSignatures))
+      "va" ->(1, vas))
     val a = new ArrayBuffer[Any]()
     for (_ <- symTab)
       a += null
-=======
-      "va" ->(1, vas.dType))
-    val a = new Array[Any](2)
->>>>>>> 98233508
 
     val (header, fs) = if (cond.endsWith(".columns"))
       ExportTSV.parseColumnsFile(symTab, a, cond, vds.sparkContext.hadoopConfiguration)
     else
-      expr.Parser.parseExportArgs(symTab, a, cond)
+      Parser.parseExportArgs(symTab, a, cond)
 
     hadoopDelete(output, state.hadoopConf, recursive = true)
 
