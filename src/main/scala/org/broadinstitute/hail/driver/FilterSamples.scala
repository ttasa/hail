package org.broadinstitute.hail.driver

import org.broadinstitute.hail.Utils._
import org.broadinstitute.hail.expr
import org.broadinstitute.hail.methods._
import org.broadinstitute.hail.variant._
import org.broadinstitute.hail.annotations._
import org.kohsuke.args4j.{Option => Args4jOption}

import scala.io.Source

object FilterSamples extends Command {

  class Options extends BaseOptions {
    @Args4jOption(required = false, name = "--keep", usage = "Keep only listed samples in current dataset")
    var keep: Boolean = false

    @Args4jOption(required = false, name = "--remove", usage = "Remove listed samples from current dataset")
    var remove: Boolean = false

    @Args4jOption(required = true, name = "-c", aliases = Array("--condition"),
      usage = "Filter condition: expression or .sample_list file (one sample name per line)")
    var condition: String = _
  }

  def newOptions = new Options

  def name = "filtersamples"

  def description = "Filter samples in current dataset"

  def run(state: State, options: Options): State = {
    val vds = state.vds

    if (!options.keep && !options.remove)
      fatal(name + ": one of `--keep' or `--remove' required")

    val keep = options.keep
    val sas = vds.saSignature
    val p = options.condition match {
      case f if f.endsWith(".sample_list") =>
<<<<<<< HEAD
        val samples = readFile(f, state.hadoopConf) { reader =>
          Source.fromInputStream(reader)
            .getLines()
            .filter(line => !line.isEmpty)
            .flatMap(indexOfSample.get)
            .toSet
        }
=======
        val indexOfSample: Map[String, Int] = vds.sampleIds.zipWithIndex.toMap
        val samples = Source.fromInputStream(hadoopOpen(f, state.hadoopConf))
          .getLines()
          .filter(line => !line.isEmpty)
          .flatMap(indexOfSample.get)
          .toSet
>>>>>>> 66bf8329
        (s: Int, sa: Annotation) => Filter.keepThis(samples.contains(s), keep)
      case c: String =>
        val symTab = Map(
          "s" -> (0, expr.TSample),
          "sa" -> (1, sas.dType))
        val a = new Array[Any](2)
        val f: () => Any = expr.Parser.parse(symTab, a, c)
        val sampleIdsBc = state.sc.broadcast(state.vds.sampleIds)
        (s: Int, sa: Annotation) => {
          a(0) = sampleIdsBc.value(s)
          a(1) = sa
          Filter.keepThisAny(f(), keep)
        }
    }

    state.copy(vds = vds.filterSamples(p))
  }
}<|MERGE_RESOLUTION|>--- conflicted
+++ resolved
@@ -39,7 +39,7 @@
     val sas = vds.saSignature
     val p = options.condition match {
       case f if f.endsWith(".sample_list") =>
-<<<<<<< HEAD
+        val indexOfSample: Map[String, Int] = vds.sampleIds.zipWithIndex.toMap
         val samples = readFile(f, state.hadoopConf) { reader =>
           Source.fromInputStream(reader)
             .getLines()
@@ -47,19 +47,11 @@
             .flatMap(indexOfSample.get)
             .toSet
         }
-=======
-        val indexOfSample: Map[String, Int] = vds.sampleIds.zipWithIndex.toMap
-        val samples = Source.fromInputStream(hadoopOpen(f, state.hadoopConf))
-          .getLines()
-          .filter(line => !line.isEmpty)
-          .flatMap(indexOfSample.get)
-          .toSet
->>>>>>> 66bf8329
         (s: Int, sa: Annotation) => Filter.keepThis(samples.contains(s), keep)
       case c: String =>
         val symTab = Map(
-          "s" -> (0, expr.TSample),
-          "sa" -> (1, sas.dType))
+          "s" ->(0, expr.TSample),
+          "sa" ->(1, sas.dType))
         val a = new Array[Any](2)
         val f: () => Any = expr.Parser.parse(symTab, a, c)
         val sampleIdsBc = state.sc.broadcast(state.vds.sampleIds)
